# coding: utf-8
import os
import pickle
import json
import requests
import warnings
from collections import OrderedDict
import pandas as pd
from datetime import datetime, timedelta
<<<<<<< HEAD
from typing import List

from ..objects import RawBar
=======
from typing import List, Callable

from ..objects import RawBar, Event
>>>>>>> b75dec72
from ..enum import Freq
from .base import freq_inv
from ..utils.kline_generator import bar_end_time
from ..analyze import CzscTrader, KlineGenerator
from ..signals import get_default_signals


url = "https://dataapi.joinquant.com/apis"
home_path = os.path.expanduser("~")
file_token = os.path.join(home_path, "jq.token")

# 1m, 5m, 15m, 30m, 60m, 120m, 1d, 1w, 1M
freq_convert = {"1min": "1m", "5min": '5m', '15min': '15m',
                "30min": "30m", "60min": '60m', "D": "1d", "W": '1w', "M": "1M"}

freq_map = {'1min': Freq.F1, '5min': Freq.F5, '15min': Freq.F15, '30min': Freq.F30,
            '60min': Freq.F60, 'D': Freq.D, 'W': Freq.W, 'M': Freq.M}

def set_token(jq_mob, jq_pwd):
    """

    :param jq_mob: str
        mob是申请JQData时所填写的手机号
    :param jq_pwd: str
        Password为聚宽官网登录密码，新申请用户默认为手机号后6位
    :return: None
    """
    with open(file_token, 'wb') as f:
        pickle.dump([jq_mob, jq_pwd], f)


def get_token():
    """获取调用凭证"""
    if not os.path.exists(file_token):
        raise ValueError(f"{file_token} 文件不存在，请先调用 set_token 进行设置")

    with open(file_token, 'rb') as f:
        jq_mob, jq_pwd = pickle.load(f)

    body = {
        "method": "get_current_token",
        "mob": jq_mob,  # mob是申请JQData时所填写的手机号
        "pwd": jq_pwd,  # Password为聚宽官网登录密码，新申请用户默认为手机号后6位
    }
    response = requests.post(url, data=json.dumps(body))
    token = response.text
    return token


to_jq_symbol = lambda x: x[:6] + ".XSHG" if x[0] == '6' else x[:6] + ".XSHE"


def text2df(text):
    rows = [x.split(",") for x in text.strip().split('\n')]
    df = pd.DataFrame(rows[1:], columns=rows[0])
    return df

def get_query_count() -> int:
    """获取查询剩余条数
    https://dataapi.joinquant.com/docs#get_query_count---%E8%8E%B7%E5%8F%96%E6%9F%A5%E8%AF%A2%E5%89%A9%E4%BD%99%E6%9D%A1%E6%95%B0

    :return: int
    """
    data = {
        "method": "get_query_count",
        "token": get_token(),
    }
    r = requests.post(url, data=json.dumps(data))
    return int(r.text)

def get_concepts():
    """获取概念列表

    https://dataapi.joinquant.com/docs#get_concepts---%E8%8E%B7%E5%8F%96%E6%A6%82%E5%BF%B5%E5%88%97%E8%A1%A8

    :return: df
    """
    data = {
        "method": "get_concepts",
        "token": get_token(),
    }
    r = requests.post(url, data=json.dumps(data))
    df = text2df(r.text)
    return df

def get_concept_stocks(symbol, date=None):
    """获取概念成份股

    https://dataapi.joinquant.com/docs#get_concept_stocks---%E8%8E%B7%E5%8F%96%E6%A6%82%E5%BF%B5%E6%88%90%E4%BB%BD%E8%82%A1

    :param symbol: str
        如 GN036
    :param date: str or datetime
        日期，如 2020-08-08
    :return: list

    examples:
    -------
    >>> symbols1 = get_concept_stocks("GN036", date="2020-07-08")
    >>> symbols2 = get_concept_stocks("GN036", date=datetime.now())
    """
    if not date:
        date = str(datetime.now().date())

    if isinstance(date, datetime):
        date = str(date.date())

    data = {
        "method": "get_concept_stocks",
        "token": get_token(),
        "code": symbol,
        "date": date
    }
    r = requests.post(url, data=json.dumps(data))
    return r.text.split('\n')

def get_index_stocks(symbol, date=None):
    """获取指数成份股

    https://dataapi.joinquant.com/docs#get_index_stocks---%E8%8E%B7%E5%8F%96%E6%8C%87%E6%95%B0%E6%88%90%E4%BB%BD%E8%82%A1

    :param symbol: str
        如 000300.XSHG
    :param date: str or datetime
        日期，如 2020-08-08
    :return: list

    examples:
    -------
    >>> symbols1 = get_index_stocks("000300.XSHG", date="2020-07-08")
    >>> symbols2 = get_index_stocks("000300.XSHG", date=datetime.now())
    """
    if not date:
        date = str(datetime.now().date())

    if isinstance(date, datetime):
        date = str(date.date())

    data = {
        "method": "get_index_stocks",
        "token": get_token(),
        "code": symbol,
        "date": date
    }
    r = requests.post(url, data=json.dumps(data))
    return r.text.split('\n')

def get_industry(symbol):
    """
    https://www.joinquant.com/help/api/help#JQDataHttp:get_industry-%E6%9F%A5%E8%AF%A2%E8%82%A1%E7%A5%A8%E6%89%80%E5%B1%9E%E8%A1%8C%E4%B8%9A
    :param symbol:
    :return:
    """
    data = {
        "method": "get_industry",
        "token": get_token(),
        "code": symbol,
        "date": str(datetime.now().date())
    }
    r = requests.post(url, data=json.dumps(data))
    df = text2df(r.text)
    res = {
        "股票代码": symbol,
        "证监会行业代码": df[df['industry'] == 'zjw']['industry_code'].iloc[0],
        "证监会行业名称": df[df['industry'] == 'zjw']['industry_name'].iloc[0],
        "聚宽一级行业代码": df[df['industry'] == 'jq_l1']['industry_code'].iloc[0],
        "聚宽一级行业名称": df[df['industry'] == 'jq_l1']['industry_name'].iloc[0],
        "聚宽二级行业代码": df[df['industry'] == 'jq_l2']['industry_code'].iloc[0],
        "聚宽二级行业名称": df[df['industry'] == 'jq_l2']['industry_name'].iloc[0],
        "申万一级行业代码": df[df['industry'] == 'sw_l1']['industry_code'].iloc[0],
        "申万一级行业名称": df[df['industry'] == 'sw_l1']['industry_name'].iloc[0],
        "申万二级行业代码": df[df['industry'] == 'sw_l2']['industry_code'].iloc[0],
        "申万二级行业名称": df[df['industry'] == 'sw_l2']['industry_name'].iloc[0],
        "申万三级行业代码": df[df['industry'] == 'sw_l3']['industry_code'].iloc[0],
        "申万三级行业名称": df[df['industry'] == 'sw_l3']['industry_name'].iloc[0],
    }
    return res


def get_all_securities(code, date=None) -> pd.DataFrame:
    """
    https://dataapi.joinquant.com/docs#get_all_securities---%E8%8E%B7%E5%8F%96%E6%89%80%E6%9C%89%E6%A0%87%E7%9A%84%E4%BF%A1%E6%81%AF
    获取平台支持的所有股票、基金、指数、期货信息

    参数：

    code: 证券类型,可选: stock, fund, index, futures, etf, lof, fja, fjb, QDII_fund,
                        open_fund, bond_fund, stock_fund, money_market_fund, mixture_fund, options
    date: 日期，用于获取某日期还在上市的证券信息，date为空时表示获取所有日期的标的信息

    :return:
    """
    if not date:
        date = str(datetime.now().date())

    if isinstance(date, datetime):
        date = str(date.date())

    data = {
        "method": "get_all_securities",
        "token": get_token(),
        "code": code,
        "date": date
    }
    r = requests.post(url, data=json.dumps(data))
    return text2df(r.text)

def get_kline(symbol: str, end_date: [datetime, str], freq: str,
              start_date: [datetime, str] = None, count=None, fq: bool = True) -> List[RawBar]:
    """获取K线数据

    https://www.joinquant.com/help/api/help#JQDataHttp:get_priceget_bars-%E8%8E%B7%E5%8F%96%E6%8C%87%E5%AE%9A%E6%97%B6%E9%97%B4%E5%91%A8%E6%9C%9F%E7%9A%84%E8%A1%8C%E6%83%85%E6%95%B0%E6%8D%AE
    :param symbol: 聚宽标的代码
    :param start_date: 开始日期
    :param end_date: 截止日期
    :param freq: K线级别，可选值 ['1min', '5min', '30min', '60min', 'D', 'W', 'M']
    :param count: K线数量，最大值为 5000
    :param fq: 是否进行复权
    :return: pd.DataFrame

    >>> start_date = datetime.strptime("20200701", "%Y%m%d")
    >>> end_date = datetime.strptime("20200719", "%Y%m%d")
    >>> df1 = get_kline(symbol="000001.XSHG", start_date=start_date, end_date=end_date, freq="1min")
    >>> df2 = get_kline(symbol="000001.XSHG", end_date=end_date, freq="1min", count=1000)
    >>> df3 = get_kline(symbol="000001.XSHG", start_date='20200701', end_date='20200719', freq="1min", fq=True)
    >>> df4 = get_kline(symbol="000001.XSHG", end_date='20200719', freq="1min", count=1000)
    """
    if count and count > 5000:
        warnings.warn(f"count={count}, 超过5000的最大值限制，仅返回最后5000条记录")

    end_date = pd.to_datetime(end_date)

    if start_date:
        start_date = pd.to_datetime(start_date)
        data = {
            "method": "get_price_period",
            "token": get_token(),
            "code": symbol,
            "unit": freq_convert[freq],
            "date": start_date.strftime("%Y-%m-%d"),
            "end_date": end_date.strftime("%Y-%m-%d"),
        }
    elif count:
        data = {
            "method": "get_price",
            "token": get_token(),
            "code": symbol,
            "count": count,
            "unit": freq_convert[freq],
            "end_date": end_date.strftime("%Y-%m-%d"),
        }
    else:
        raise ValueError("start_date 和 count 不能同时为空")

    if fq:
        data.update({"fq_ref_date": end_date.strftime("%Y-%m-%d")})

    r = requests.post(url, data=json.dumps(data))
    rows = [x.split(",") for x in r.text.strip().split('\n')][1:]

    bars = []
    i = -1
    for row in rows:
        # row = ['date', 'open', 'close', 'high', 'low', 'volume', 'money']
        dt = pd.to_datetime(row[0])
        if freq == "D":
            dt = dt.replace(hour=0, minute=0, second=0, microsecond=0)

        if int(row[5]) > 0:
            i += 1
            bars.append(RawBar(symbol=symbol, dt=dt, id=i, freq=freq_map[freq],
                               open=round(float(row[1]), 2),
                               close=round(float(row[2]), 2),
                               high=round(float(row[3]), 2),
                               low=round(float(row[4]), 2),
                               vol=int(row[5])))
    if start_date:
        bars = [x for x in bars if x.dt >= start_date]
    if "min" in freq:
        bars[-1].dt = bar_end_time(bars[-1].dt, m=int(freq.replace("min", "")))
    bars = [x for x in bars if x.dt <= end_date]
    return bars


def get_kline_period(symbol: str, start_date: [datetime, str],
                     end_date: [datetime, str], freq: str, fq=True) -> List[RawBar]:
    """获取指定时间段的行情数据

    https://www.joinquant.com/help/api/help#JQDataHttp:get_price_periodget_bars_period-%E8%8E%B7%E5%8F%96%E6%8C%87%E5%AE%9A%E6%97%B6%E9%97%B4%E6%AE%B5%E7%9A%84%E8%A1%8C%E6%83%85%E6%95%B0%E6%8D%AE
    :param symbol: 聚宽标的代码
    :param start_date: 开始日期
    :param end_date: 截止日期
    :param freq: K线级别，可选值 ['1min', '5min', '30min', '60min', 'D', 'W', 'M']
    :param fq: 是否进行复权
    :return:
    """
    start_date = pd.to_datetime(start_date)
    end_date = pd.to_datetime(end_date)

    if (end_date - start_date).days * 5 / 7 > 1000:
        warnings.warn(f"{end_date.date()} - {start_date.date()} 超过1000个交易日，K线获取可能失败，返回为0")

    data = {
        "method": "get_price_period",
        "token": get_token(),
        "code": symbol,
        "unit": freq_convert[freq],
        "date": start_date.strftime("%Y-%m-%d"),
        "end_date": end_date.strftime("%Y-%m-%d"),
    }
    if fq:
        data.update({"fq_ref_date": end_date.strftime("%Y-%m-%d")})

    r = requests.post(url, data=json.dumps(data))
    rows = [x.split(",") for x in r.text.strip().split('\n')][1:]
    bars = []
    i = -1
    for row in rows:
        # row = ['date', 'open', 'close', 'high', 'low', 'volume', 'money']
        dt = pd.to_datetime(row[0])
        if freq == "D":
            dt = dt.replace(hour=0, minute=0, second=0, microsecond=0)

        if int(row[5]) > 0:
            i += 1
            bars.append(RawBar(symbol=symbol, dt=dt, id=i, freq=freq_map[freq],
                               open=round(float(row[1]), 2),
                               close=round(float(row[2]), 2),
                               high=round(float(row[3]), 2),
                               low=round(float(row[4]), 2),
                               vol=int(row[5])))
    if start_date:
        bars = [x for x in bars if x.dt >= start_date]
    if "min" in freq and bars:
        bars[-1].dt = bar_end_time(bars[-1].dt, m=int(freq.replace("min", "")))
    bars = [x for x in bars if x.dt <= end_date]
    return bars


def get_fundamental(table: str, symbol: str, date: str, columns: str = "") -> dict:
    """
    https://dataapi.joinquant.com/docs#get_fundamentals---%E8%8E%B7%E5%8F%96%E5%9F%BA%E6%9C%AC%E8%B4%A2%E5%8A%A1%E6%95%B0%E6%8D%AE

    财务数据列表：
    https://www.joinquant.com/help/api/help?name=Stock#%E8%B4%A2%E5%8A%A1%E6%95%B0%E6%8D%AE%E5%88%97%E8%A1%A8

    :param table:
    :param symbol:
    :param date: str
        查询日期2019-03-04或者年度2018或者季度2018q1 2018q2 2018q3 2018q4
    :param columns:
    :return: df

    example:
    ============
    >>>> x1 = get_fundamental(table="indicator", symbol="300803.XSHE", date="2020-11-12")
    >>>> x2 = get_fundamental(table="indicator", symbol="300803.XSHE", date="2020")
    >>>> x3 = get_fundamental(table="indicator", symbol="300803.XSHE", date="2020q3")
    """
    data = {
        "method": "get_fundamentals",
        "token": get_token(),
        "table": table,
        "columns": columns,
        "code": symbol,
        "date": date,
        "count": 1
    }
    r = requests.post(url, data=json.dumps(data))
    df = text2df(r.text)
    try:
        return df.iloc[0].to_dict()
    except:
        return {}

def run_query(table: str, conditions: str, columns=None, count=1):
    """模拟JQDataSDK的run_query方法

    https://www.joinquant.com/help/api/help#JQDataHttp:run_query-%E6%A8%A1%E6%8B%9FJQDataSDK%E7%9A%84run_query%E6%96%B9%E6%B3%95

    :param table: 要查询的数据库和表名，格式为 database + . + tablename 如finance.STK_XR_XD
    :param conditions: 查询条件，可以为空
        格式为report_date#>=#2006-12-01&report_date#<=#2006-12-31，
        条件内部#号分隔，格式： column # 判断符 # value，
        多个条件使用&号分隔，表示and，conditions不能有空格等特殊字符
    :param columns: 所查字段，为空时则查询所有字段，多个字段中间用,分隔。如id,company_id，columns不能有空格等特殊字符
    :param count: 数量
    :return:
    """
    data = {
        "method": "run_query",
        "token": get_token(),
        "table": table,
        "conditions": conditions,
        "count": count
    }
    if columns:
        data['columns'] = columns
    r = requests.post(url, data=json.dumps(data))
    df = text2df(r.text)
    return df


def get_share_basic(symbol):
    """获取单个标的的基本面基础数据

    :param symbol:
    :return:
    """
    basic_info = run_query(table="finance.STK_COMPANY_INFO", conditions="code#=#{}".format(symbol), count=1)
    basic_info = basic_info.iloc[0].to_dict()

    f10 = OrderedDict()
    f10['股票代码'] = basic_info['code']
    f10['股票名称'] = basic_info['short_name']
    f10['行业'] = "{}-{}".format(basic_info['industry_1'], basic_info['industry_2'])
    f10['地域'] = "{}{}".format(basic_info['province'], basic_info['city'])
    f10['主营'] = basic_info['main_business']
    f10['同花顺F10'] = "http://basic.10jqka.com.cn/{}".format(basic_info['code'][:6])

    # 市盈率，总市值，流通市值，流通比
    # ------------------------------------------------------------------------------------------------------------------
    last_date = datetime.now() - timedelta(days=1)
    res = get_fundamental(table="valuation", symbol=symbol, date=last_date.strftime("%Y-%m-%d"))
    f10['总市值（亿）'] = float(res['market_cap'])
    f10['流通市值（亿）'] = float(res['circulating_market_cap'])
    f10['流通比（%）'] = round(float(res['circulating_market_cap']) / float(res['market_cap']) * 100, 2)
    f10['PE_TTM'] = float(res['pe_ratio'])
    f10['PE'] = float(res['pe_ratio_lyr'])
    f10['PB'] = float(res['pb_ratio'])

    # 净资产收益率
    # ------------------------------------------------------------------------------------------------------------------
    for year in ['2017', '2018', '2019', '2020']:
        indicator = get_fundamental(table="indicator", symbol=symbol, date=year)
        f10['{}EPS'.format(year)] = float(indicator.get('eps', 0)) if indicator.get('eps', 0) else 0
        f10['{}ROA'.format(year)] = float(indicator.get('roa', 0)) if indicator.get('roa', 0) else 0
        f10['{}ROE'.format(year)] = float(indicator.get('roe', 0)) if indicator.get('roe', 0) else 0
        f10['{}销售净利率(%)'.format(year)] = float(indicator.get('net_profit_margin', 0)) if indicator.get('net_profit_margin', 0) else 0
        f10['{}销售毛利率(%)'.format(year)] = float(indicator.get('gross_profit_margin', 0)) if indicator.get('gross_profit_margin', 0) else 0
        f10['{}营业收入同比增长率(%)'.format(year)] = float(indicator.get('inc_revenue_year_on_year', 0)) if indicator.get('inc_revenue_year_on_year', 0) else 0
        f10['{}营业收入环比增长率(%)'.format(year)] = float(indicator.get('inc_revenue_annual', 0)) if indicator.get('inc_revenue_annual', 0) else 0
        f10['{}营业利润同比增长率(%)'.format(year)] = float(indicator.get('inc_operation_profit_year_on_year', 0)) if indicator.get('inc_operation_profit_year_on_year', 0) else 0
        f10['{}经营活动产生的现金流量净额/营业收入(%)'.format(year)] = float(indicator.get('ocf_to_revenue', 0)) if indicator.get('ocf_to_revenue', 0) else 0

    # 组合成可以用来推送的文本
    msg = "{}（{}）@{}\n".format(f10['股票代码'], f10['股票名称'], f10['地域'])
    msg += "\n{}\n".format("*" * 30)
    for k in ['行业', '主营', 'PE_TTM', 'PE', 'PB', '总市值（亿）', '流通市值（亿）', '流通比（%）', '同花顺F10']:
        msg += "{}：{}\n".format(k, f10[k])

    msg += "\n{}\n".format("*" * 30)
    cols = ['EPS', 'ROA', 'ROE', '销售净利率(%)', '销售毛利率(%)', '营业收入同比增长率(%)', '营业利润同比增长率(%)', '经营活动产生的现金流量净额/营业收入(%)']
    msg += "2017~2020 财务变化\n\n"
    for k in cols:
        msg += k + "：{} | {} | {} | {}\n".format(*[f10['{}{}'.format(year, k)] for year in ['2017', '2018', '2019', '2020']])

    f10['msg'] = msg
    return f10


class JqCzscTrader(CzscTrader):
<<<<<<< HEAD
    def __init__(self, symbol, max_count=2000, end_date=None):
=======
    def __init__(self, symbol, max_count=2000, end_date=None,
                 get_signals: Callable = get_default_signals,
                 events: List[Event] = None):
>>>>>>> b75dec72
        self.symbol = symbol
        if end_date:
            self.end_date = pd.to_datetime(end_date)
        else:
            self.end_date = datetime.now()
        self.max_count = max_count
        kg = KlineGenerator(max_count=max_count*2)
        for freq in kg.freqs:
            bars = get_kline(symbol, end_date=self.end_date, freq=freq_inv[freq], count=max_count)
            kg.init_kline(freq, bars)
<<<<<<< HEAD
        super(JqCzscTrader, self).__init__(kg, get_signals=get_default_signals, events=[])
=======
        super(JqCzscTrader, self).__init__(kg, get_signals=get_signals, events=events)
>>>>>>> b75dec72

    def update_factors(self):
        """更新K线数据到最新状态"""
        bars = get_kline_period(symbol=self.symbol, start_date=self.end_dt, end_date=datetime.now(), freq="1min")
        if not bars or bars[-1].dt <= self.end_dt:
            return
        for bar in bars:
            self.check_operate(bar)

    def forward(self, n: int = 3):
        """向前推进N天"""
        ed = self.end_dt + timedelta(days=n)
        if ed > datetime.now():
            print(f"{ed} > {datetime.now()}，无法继续推进")
            return

        bars = get_kline_period(symbol=self.symbol, start_date=self.end_dt, end_date=ed, freq="1min")
        if not bars:
            print(f"{self.end_dt} ~ {ed} 没有交易数据")
            return

        for bar in bars:
            self.check_operate(bar)
<|MERGE_RESOLUTION|>--- conflicted
+++ resolved
@@ -7,15 +7,9 @@
 from collections import OrderedDict
 import pandas as pd
 from datetime import datetime, timedelta
-<<<<<<< HEAD
-from typing import List
-
-from ..objects import RawBar
-=======
 from typing import List, Callable
 
 from ..objects import RawBar, Event
->>>>>>> b75dec72
 from ..enum import Freq
 from .base import freq_inv
 from ..utils.kline_generator import bar_end_time
@@ -478,13 +472,9 @@
 
 
 class JqCzscTrader(CzscTrader):
-<<<<<<< HEAD
-    def __init__(self, symbol, max_count=2000, end_date=None):
-=======
     def __init__(self, symbol, max_count=2000, end_date=None,
                  get_signals: Callable = get_default_signals,
                  events: List[Event] = None):
->>>>>>> b75dec72
         self.symbol = symbol
         if end_date:
             self.end_date = pd.to_datetime(end_date)
@@ -495,11 +485,7 @@
         for freq in kg.freqs:
             bars = get_kline(symbol, end_date=self.end_date, freq=freq_inv[freq], count=max_count)
             kg.init_kline(freq, bars)
-<<<<<<< HEAD
-        super(JqCzscTrader, self).__init__(kg, get_signals=get_default_signals, events=[])
-=======
         super(JqCzscTrader, self).__init__(kg, get_signals=get_signals, events=events)
->>>>>>> b75dec72
 
     def update_factors(self):
         """更新K线数据到最新状态"""
